--- conflicted
+++ resolved
@@ -397,20 +397,15 @@
 void
 env_create(uint8_t *binary, enum EnvType type)
 {
-<<<<<<< HEAD
 	// LAB 3: Your code here.
-
+	struct Env *e;
+	int ret = env_alloc(&e, 0);
+	if (ret < 0)
+		panic("env_alloc: %e", -ret);
+	load_icode(e, binary);	
+	e->env_type = type;
 	// If this is the file server (type == ENV_TYPE_FS) give it I/O privileges.
 	// LAB 5: Your code here.
-=======
-	struct Env *e;
-	int ret = env_alloc(&e, 0);
-	if (ret < 0) {
-		panic("env_create: %e", ret);
-	}
-	load_icode(e, binary);
-	e->env_type = type;
->>>>>>> 08026099
 }
 
 //
